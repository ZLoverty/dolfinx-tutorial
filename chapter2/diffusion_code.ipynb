--- conflicted
+++ resolved
@@ -24,10 +24,6 @@
    "outputs": [],
    "source": [
     "import matplotlib as mpl\n",
-<<<<<<< HEAD
-    "import matplotlib.pyplot as plt\n",
-=======
->>>>>>> d054ef73
     "import pyvista\n",
     "import ufl\n",
     "import numpy as np\n",
