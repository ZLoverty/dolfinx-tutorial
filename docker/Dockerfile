--- conflicted
+++ resolved
@@ -1,10 +1,6 @@
 # Execute from root of repo as: docker buildx build --platform=linux/arm64,linux/amd64 -f docker/Dockerfile ./docker/ --progress=plain
 
-<<<<<<< HEAD
-FROM ghcr.io/fenics/dolfinx/lab:v0.8.0
-=======
 FROM ghcr.io/fenics/dolfinx/lab:v0.9.0
->>>>>>> d054ef73
 ARG TARGETPLATFORM
 
 
