--- conflicted
+++ resolved
@@ -4,11 +4,11 @@
 on:
   pull_request:
     branches:
-      - release
+      - main
 
   # Allows you to run this workflow manually from the Actions tab
   workflow_dispatch:
-
+  workflow_call:
   schedule:
     - cron: "0 9 * * *"
 
@@ -25,49 +25,38 @@
       DISPLAY: ":99.0"
       PYVISTA_JUPYTER_BACKEND: html
 
-    # Steps represent a sequence of tasks that will be executed as part of the job
     steps:
-      # Checkout release branch to work on schedule
-      - name: Checkout release branch
-        uses: actions/checkout@v4
-        if: ${{ github.event_name == 'schedule' }}
-        with:
-          ref: release
-
-      - name: Use current branch
-        uses: actions/checkout@v4
-        if: ${{ github.event_name != 'schedule' }}
 
       - name: Special handling of some installation
         uses: ./.github/actions/install-dependencies
 
       - name: Install requirements
         run: python3 -m pip install --no-cache-dir --no-binary=h5py . --upgrade
-<<<<<<< HEAD
 
       - name: Test building the book
         run: PYVISTA_OFF_SCREEN=false jupyter-book build  -W .
-=======
->>>>>>> 96fa05df
 
       - name: Test complex notebooks in parallel
+        working-directory: chapter1
         run: |
           export PKG_CONFIG_PATH=/usr/local/dolfinx-complex/lib/pkgconfig:$PKG_CONFIG_PATH
           export PETSC_ARCH=linux-gnu-complex128-32
           export PYTHONPATH=/usr/local/dolfinx-complex/lib/python3.10/dist-packages:$PYTHONPATH
           export LD_LIBRARY_PATH=/usr/local/dolfinx-complex/lib:$LD_LIBRARY_PATH
-          cd chapter1
           python3 complex_mode.py
           mpirun -n 2 python3 complex_mode.py
 
-      - name: Test real notebooks in parallel
+      - name: Test chapter 1
+        working-directory: chapter1
         run: |
-          cd chapter1
-          python3 -c "from pyvista import start_xvfb; start_xvfb(0.1)"
-          mpirun -n 2 python3 fundamentals_code.py
-          mpirun -n 2 python3 nitsche.py
-          mpirun -n 2 python3 membrane_code.py
-          cd ../chapter2
+            python3 -c "from pyvista import start_xvfb; start_xvfb(0.1)"
+            mpirun -n 2 python3 fundamentals_code.py
+            mpirun -n 2 python3 nitsche.py
+            mpirun -n 2 python3 membrane_code.py
+
+      - name: Test chapter 2
+        working-directory: chapter2
+        run: |    
           mpirun -n 2 python3 diffusion_code.py
           mpirun -n 2 python3 heat_code.py
           mpirun -n 2 python3 linearelasticity_code.py
@@ -75,28 +64,27 @@
           mpirun -n 2 python3 nonlinpoisson_code.py
           mpirun -n 2 python3 ns_code1.py
           mpirun -n 2 python3 ns_code2.py
-          cd ../chapter3
+       
+      - name: Test chapter 3
+        working-directory: chapter3
+        run: |
           mpirun -n 2 python3 neumann_dirichlet_code.py
           mpirun -n 2 python3 multiple_dirichlet.py
           mpirun -n 2 python3 subdomains.py
           mpirun -n 2 python3 robin_neumann_dirichlet.py
           mpirun -n 2 python3 component_bc.py
           mpirun -n 2 python3 em.py
-          cd ../chapter4
+  
+      - name: Test chapter 4
+        working-directory: chapter4
+        run: |
           mpirun -n 2 python3 solvers.py
           mpirun -n 2 python3 convergence.py
           mpirun -n 2 python3 compiler_parameters.py
           mpirun -n 2 python3 newton-solver.py
 
-<<<<<<< HEAD
-      - uses: actions/upload-artifact@v4
-=======
-      - name: Test building the book
-        run: PYVISTA_OFF_SCREEN=false jupyter-book build  -W .
-
       - uses: actions/upload-artifact@v4
         if: always()
->>>>>>> 96fa05df
         with:
           name: webpage
           path: ./_build/html
